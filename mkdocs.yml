--- conflicted
+++ resolved
@@ -65,8 +65,6 @@
     - getting-started/installation.md
   - User Guide:
     - index.md
-<<<<<<< HEAD
-
     - Causal explanation:
       - Concept Explainer: user-guide/explainable_module/concept_explainer.md
       - Interventional Explainer: user-guide/explainable_module/interventional_analysis.md
@@ -79,16 +77,9 @@
     - Feature selection:
       - NMI-based Feature selection: user-guide/feature_selection/nmi_feature_selection.md
       - Causal-based Feature selection: user-guide/feature_selection/causal_feature_selection.md
-=======
-    - Concept Explainer: user-guide/explainable_module/concept_explainer.md
-    - Interventional Explainer: user-guide/explainable_module/interventional_analysis.md
-    - CNN Filter Analysis: user-guide/explainable_module/cnn_filter_analysis.md
-    - BN-based Oversampling: user-guide/oversampling_module/bn_oversampling.md
-    - NMI-based Feature selection: user-guide/feature_selection/nmi_feature_selection.md
-    - Causal-based Feature selection: user-guide/feature_selection/causal_feature_selection.md
-    - BN-based Feature extraction: user-guide/feature_extraction/feature_extraction.md
-    # Add concepts and theoretical background?
->>>>>>> 9b3a65b3
+    - Feature extraction:
+        - BN-based Feature extraction: user-guide/feature_extraction/feature_extraction.md
+
   
   - API Reference:
       - Core:
@@ -112,7 +103,6 @@
           - Tabular outlier detection: api/anomaly_detection/tabular_outliers.md
           - Time series outlier detection: api/anomaly_detection/ts_outliers.md
           - Scores: api/anomaly_detection/scores.md
-      - Synthetic data generation: api/synthetic_data_generation.md
 
   - Examples:
       - Tabular Data: examples/tabular_anomaly_detection.md
