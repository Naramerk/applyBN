--- conflicted
+++ resolved
@@ -65,23 +65,19 @@
     - getting-started/installation.md
   - User Guide:
     - index.md
-<<<<<<< HEAD
-    - Causal explanation methods:
+
+    - Causal explanation:
       - Concept Explainer: user-guide/explainable_module/concept_explainer.md
       - Interventional Explainer: user-guide/explainable_module/interventional_analysis.md
       - CNN Filter Analysis: user-guide/explainable_module/cnn_filter_analysis.md
     - Anomaly Detection:
       - Tabular Data: user-guide/anomaly_detection_module/tabular_detection.md
       - Time-Series Data: user-guide/anomaly_detection_module/time_series_detection.md
-=======
-    - Concept Explainer: user-guide/explainable_module/concept_explainer.md
-    - Interventional Explainer: user-guide/explainable_module/interventional_analysis.md
-    - CNN Filter Analysis: user-guide/explainable_module/cnn_filter_analysis.md
-    - BN-based Oversampling: user-guide/oversampling_module/bn_oversampling.md
-    - NMI-based Feature selection: user-guide/feature_selection/nmi_feature_selection.md
-    - Causal-based Feature selection: user-guide/feature_selection/causal_feature_selection.md
->>>>>>> 6f17c017
-    # Add concepts and theoretical background?
+    - Oversampling:
+      - BN-based Oversampling: user-guide/oversampling_module/bn_oversampling.md
+    - Feature selection:
+      - NMI-based Feature selection: user-guide/feature_selection/nmi_feature_selection.md
+      - Causal-based Feature selection: user-guide/feature_selection/causal_feature_selection.md
   
   - API Reference:
       - Core:
@@ -102,16 +98,11 @@
       - Oversampling:
           - BN-based oversampling: api/oversampling/bn_oversampling.md
       - Outlier detection:
-<<<<<<< HEAD
           - Tabular outlier detection: api/anomaly_detection/tabular_outliers.md
           - Time series outlier detection: api/anomaly_detection/ts_outliers.md
           - Scores: api/anomaly_detection/scores.md
       - Synthetic data generation: api/synthetic_data_generation.md
-=======
-          - api/outlier_detection/outlier_detection.md
-          - Tabular outlier detection: api/outlier_detection/tabular_outliers.md
-          - Time series outlier detection: api/outlier_detection/ts_outliers.md
->>>>>>> 6f17c017
+
   - Examples:
       - Tabular Data: examples/tabular_anomaly_detection.md
       - Time Series Data: examples/time_series_data.md
