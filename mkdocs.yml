--- conflicted
+++ resolved
@@ -64,25 +64,17 @@
     - index.md
     - getting-started/installation.md
   - User Guide:
-    - user-guide/concept_explainer.md
-    # Small guiding examples for each module
-
-  - Examples:
-      - Tabular Data: examples/tabular_data.md
-      - Time Series Data: examples/time_series_data.md
-      - Synthetic Data Generation: examples/synthetic_data_generation.md
-      - Pipeline Creation: examples/pipeline_creation.md
-
+    - index.md
+    - user-guide/getting-started.md
+    - user-guide/installation.md
+    # Add concepts and theoretical background?
+  
   - API Reference:
       - Core:
-<<<<<<< HEAD
+          - api/core/core.md
           - logger: api/core/logger.md
           - estimators: api/core/estimators.md
           - estimators_factory: api/core/estimators_factory.md
-=======
-          - api/core/core.md
-          # - logger: api/core/logger.md
->>>>>>> 8e205a2a
           # - exceptions: api/core/exceptions.md
           # - progress_bar: api/core/progress_bar.md
       - Causal explanation methods:
@@ -98,16 +90,12 @@
           - Tabular outlier detection: api/outlier_detection/tabular_outliers.md
           - Time series outlier detection: api/outlier_detection/ts_outliers.md
       - Synthetic data generation: api/synthetic_data_generation.md
-<<<<<<< HEAD
       - Pipeline creation </br> <b>(Subject to remove)</b>: api/pipeline_creation.md
   - Examples:
       - Tabular Data: examples/tabular_data.md
       - Time Series Data: examples/time_series_data.md
       - Synthetic Data Generation: examples/synthetic_data_generation.md
       - Custom Estimators: examples/custom_estimators.md
-=======
-      - Pipeline creation: api/pipeline_creation.md
->>>>>>> 8e205a2a
 
   - Development and Contribution:
       - development/contributing.md
